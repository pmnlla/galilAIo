from starlette.responses import StreamingResponse
from fastapi.openapi.models import Response
"""
Manim Animation Tool - Main FastAPI Application
Generates mathematical animations from natural language descriptions
"""

import os
import time
import asyncio
from pathlib import Path
from typing import Optional
import base64
import io

from fastapi import FastAPI, HTTPException, BackgroundTasks
from fastapi.responses import FileResponse, JSONResponse
from PIL import Image
import uvicorn
import glob

from util.lib.request import (
    AnimationRequest,
    AnimationResponse,
    FunctionParseRequest,
    FunctionParseResponse,
    JSONAnimationRequest,
)
from util.function_parser import FunctionParser
from util.manim_engine import ManimAnimationEngine
from working_json_animator import create_working_animation_from_json

# Initialize FastAPI app
app = FastAPI(
    title="Manim Animation Tool",
    description="Generate mathematical animations from natural language descriptions using Manim",
    version="1.0.0"
)



# Initialize components
function_parser = FunctionParser()
animation_engine = ManimAnimationEngine()

# Output directory for animations
OUTPUT_DIR = Path("animations")
OUTPUT_DIR.mkdir(exist_ok=True)

@app.get("/")
def read_root():
    """Root endpoint with API information"""
    return {
        "service": "Manim Animation Tool",
        "version": "1.0.0",
        "description": "Generate mathematical animations from natural language descriptions",
        "endpoints": {
            "POST /generate-animation": "Generate mathematical animation",
            "POST /parse-function": "Test function parsing",
            "POST /generate-animation-json": "Generate animation from LLM-style JSON",
            "GET /download/{animation_id}": "Download generated animation",
            "GET /examples": "Get function examples",
            "GET /health": "Health check"
        },
        "example_request": {
            "type": "riemann_sum",
            "function": "x^2 + 2*x - 1",
            "domain": [0, 3],
            "options": {"sum_type": "right", "num_rectangles": 12}
        }
    }
@app.post("/generate-animation-json", response_model=AnimationResponse)
async def generate_animation_json(request: JSONAnimationRequest):
    """Generate an animation from LLM-style JSON (matches working JSON animator)."""
    try:
        req_dict = request.dict(by_alias=True)
        success, animation_id, file_path = create_working_animation_from_json(req_dict)
        if not success:
            return AnimationResponse(
                animation_id=animation_id,
                status="error",
                message="Failed to generate animation from JSON",
                error=file_path,
            )
        return AnimationResponse(
            animation_id=animation_id,
            status="completed",
            message="Animation generated successfully",
            file_path=file_path,
        )
    except Exception as e:
        return AnimationResponse(
            animation_id="",
            status="error",
            message="Internal server error",
            error=str(e),
        )

@app.post("/generate-animation", response_model=AnimationResponse)
async def generate_animation(request: AnimationRequest, background_tasks: BackgroundTasks):
    """Generate a mathematical animation from natural language description"""
    try:
        # Parse and validate the function
        success, parsed_func, func_type, latex_expr = function_parser.parse_function(request.function_description)
        if not success:
            return AnimationResponse(
                animation_id="",
                status="error",
                message="Failed to parse function description",
                error=parsed_func
            )
        
        # Generate animation
        success, animation_id, error = animation_engine.create_animation(
            function_description=request.function_description,
            domain=request.domain,
            range_vals=request.range_vals,
            duration=request.duration,
            quality=request.quality,
            show_grid=request.show_grid,
            show_axes=request.show_axes,
            show_labels=request.show_labels
        )
        
        if not success:
            return AnimationResponse(
                animation_id=animation_id,
                status="error",
                message="Failed to generate animation",
                error=error
            )
        
        # Create preview image (placeholder for now)
        preview_image = _create_preview_image(parsed_func, request.domain)
        
        # Schedule cleanup
        background_tasks.add_task(_cleanup_old_files)
        
        return AnimationResponse(
            animation_id=animation_id,
            status="completed",
            message="Animation generated successfully",
            file_path=f"animations/{animation_id}.mp4",
            preview_image=preview_image
        )
        
    except Exception as e:
        return AnimationResponse(
            animation_id="",
            status="error",
            message="Internal server error",
            error=str(e)
        )

@app.post("/parse-function", response_model=FunctionParseResponse)
async def parse_function(request: FunctionParseRequest):
    """Test function parsing without generating animation"""
    try:
        success, parsed_func, func_type, latex_expr = function_parser.parse_function(request.function_description)
        
        if success:
            return FunctionParseResponse(
                original_description=request.function_description,
                parsed_function=parsed_func,
                function_type=func_type,
                latex_expression=latex_expr,
                success=True
            )
        else:
            return FunctionParseResponse(
                original_description=request.function_description,
                parsed_function="",
                function_type="unknown",
                latex_expression="",
                success=False,
                error=parsed_func
            )
            
    except Exception as e:
        return FunctionParseResponse(
            original_description=request.function_description,
            parsed_function="",
            function_type="unknown",
            latex_expression="",
            success=False,
            error=str(e)
        )

@app.get("/download/{animation_id}")
async def download_animation(animation_id: str):
    """Download the generated animation MP4 file"""
    file_path = OUTPUT_DIR / f"{animation_id}.mp4"
    
    if not file_path.exists():
        raise HTTPException(status_code=404, detail="Animation not found")
    
    return FileResponse(
        path=file_path,
        filename=f"animation_{animation_id}.mp4",
        media_type="video/mp4"
    )

@app.get("/examples")
async def get_function_examples():
    """Get examples of supported function descriptions"""
    examples = function_parser.get_function_examples()
    
    return {
        "message": "Supported function descriptions",
        "examples": examples,
        "usage_tips": [
            "Use plain English to describe mathematical functions",
            "Examples: 'x squared plus two x minus one', 'sine of x', 'exponential of x'",
            "Supported operations: plus, minus, times, divided by, squared, cubed, to the power of",
            "Supported functions: sine, cosine, tangent, exponential, natural log, square root"
        ]
    }

@app.get("/health")
async def health_check():
    """Health check endpoint"""
    return {
        "status": "healthy",
        "service": "manim-animation-tool",
        "timestamp": time.time(),
        "output_directory": str(OUTPUT_DIR),
        "total_animations": len(list(OUTPUT_DIR.glob("*.mp4")))
    }

def sort_factor(file):
    return os.stat(file).st_mtime

<<<<<<< HEAD
@app.options("/latest")
async def handle_options():
    """Handle CORS preflight requests for /latest endpoint"""
    response = JSONResponse({"message": "CORS preflight check passed"}, status_code=200)
    response.headers["Access-Control-Allow-Origin"] = "*"
    response.headers["Access-Control-Allow-Methods"] = "GET, OPTIONS"
    response.headers["Access-Control-Allow-Headers"] = "Content-Type"
    response.headers["Access-Control-Max-Age"] = "600"  # Cache for 10 minutes
    return response

@app.get("/latest")
async def fetch_latest_video():
    try:
        mypath = "./media/videos/720p30/*.mp4"
        onlyfiles = glob.glob(mypath)
        
        if not onlyfiles:
            return JSONResponse({"error": "No video files found"}, status_code=404)
            
        # Sort by modification time, newest first
        onlyfiles.sort(key=sort_factor)
        latest_file = onlyfiles[len(onlyfiles) - 1]
        
        # Verify the file exists and is readable
        if not os.path.isfile(latest_file):
            return JSONResponse({"error": "Video file not found"}, status_code=404)
            
        # Get file stats for headers
        file_size = os.path.getsize(latest_file)
        last_modified = os.path.getmtime(latest_file)
        
        # Create a file-like object to stream the file
        file_like = open(latest_file, mode="rb")
        
        # Create a streaming response with appropriate headers
        response = StreamingResponse(
            file_like,
            media_type="video/mp4",
            headers={
                "Accept-Ranges": "bytes",
                "Content-Length": str(file_size),
                "Content-Type": "video/mp4",
                "Cache-Control": "no-cache, no-store, must-revalidate",
                "Pragma": "no-cache",
                "Expires": "0",
                "Last-Modified": time.strftime("%a, %d %b %Y %H:%M:%S GMT", time.gmtime(last_modified))
            }
        )
        
        # Add CORS headers
        response.headers["Access-Control-Allow-Origin"] = "*"
        response.headers["Access-Control-Allow-Methods"] = "GET, OPTIONS"
        response.headers["Access-Control-Allow-Headers"] = "Content-Type"
        response.headers["Access-Control-Expose-Headers"] = "Content-Length, Last-Modified"
        
        return response
        
    except Exception as e:
        print(f"Error in /latest endpoint: {str(e)}")
        response = JSONResponse(
            {"error": f"Internal server error: {str(e)}"}, 
            status_code=500
        )
        response.headers["Access-Control-Allow-Origin"] = "*"
        return response
=======
@app.get("/latest")
async def fetch_latest_video():
    mypath = "./media/videos/*"
    onlyfiles = glob.glob(mypath)
    if onlyfiles:
        onlyfiles.sort(key=sort_factor)
        video_url = f"/videos/{os.path.basename(onlyfiles[-1])}"
        return JSONResponse({"url": video_url})
    else:
        return JSONResponse({"error": "No files found"}, status_code=404)
>>>>>>> 0afa68ef

async def _cleanup_old_files():
    """Clean up animation files older than 1 hour"""
    current_time = time.time()
    for file_path in OUTPUT_DIR.glob("*.mp4"):
        if current_time - file_path.stat().st_mtime > 3600:  # 1 hour
            file_path.unlink()

def _create_preview_image(parsed_function: str, domain: list) -> str:
    """Create a preview image (placeholder implementation)"""
    try:
        # This would create an actual preview image
        # For now, return a placeholder
        return "preview_placeholder_base64"
    except:
        return ""

if __name__ == "__main__":
    # Run the server
    uvicorn.run(
        "main:app",
        host="0.0.0.0",
        port=8002,  # Different port from other services
        reload=True
    )<|MERGE_RESOLUTION|>--- conflicted
+++ resolved
@@ -230,7 +230,7 @@
 def sort_factor(file):
     return os.stat(file).st_mtime
 
-<<<<<<< HEAD
+
 @app.options("/latest")
 async def handle_options():
     """Handle CORS preflight requests for /latest endpoint"""
@@ -296,18 +296,6 @@
         )
         response.headers["Access-Control-Allow-Origin"] = "*"
         return response
-=======
-@app.get("/latest")
-async def fetch_latest_video():
-    mypath = "./media/videos/*"
-    onlyfiles = glob.glob(mypath)
-    if onlyfiles:
-        onlyfiles.sort(key=sort_factor)
-        video_url = f"/videos/{os.path.basename(onlyfiles[-1])}"
-        return JSONResponse({"url": video_url})
-    else:
-        return JSONResponse({"error": "No files found"}, status_code=404)
->>>>>>> 0afa68ef
 
 async def _cleanup_old_files():
     """Clean up animation files older than 1 hour"""
